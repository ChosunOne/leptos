--- conflicted
+++ resolved
@@ -21,15 +21,9 @@
 log = "0.4.22"
 simple_logger = "5.0"
 serde = { version = "1.0", features = ["derive"] }
-<<<<<<< HEAD
 axum = { version = "0.8.1", optional = true }
-tower = { version = "0.4.13", optional = true }
-tower-http = { version = "0.5.2", features = [
-=======
-axum = { version = "0.7.5", optional = true }
 tower = { version = "0.5.2", optional = true }
 tower-http = { version = "0.6.2", features = [
->>>>>>> d0bf8438
   "fs",
   "tracing",
   "trace",
