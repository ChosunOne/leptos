[workspace]
members = [
  # core
  "leptos",
  "leptos_dom",
<<<<<<< HEAD
=======
  "leptos_core",
  "leptos_config",
>>>>>>> a68d276c
  "leptos_macro",
  "leptos_reactive",
  "leptos_server",

  # integrations
  "integrations/actix",
  "integrations/axum",

  # libraries
  "meta",
  "router",

  # examples
  "examples/counter",
  "examples/counter-isomorphic",
  "examples/counters",
  "examples/counters-stable",
  "examples/fetch",
  "examples/hackernews",
  "examples/hackernews-axum",
  "examples/parent-child",
  "examples/router",
  "examples/todomvc",
  "examples/todo-app-sqlite",
  "examples/todo-app-sqlite-axum",
<<<<<<< HEAD
=======
  "examples/todo-app-cbor",
  "examples/view-tests",
>>>>>>> a68d276c

  # book
  "docs/book/project/ch02_getting_started",
  "docs/book/project/ch03_building_ui",
  "docs/book/project/ch04_reactivity",
]
exclude = ["benchmarks"]

[profile.release]
codegen-units = 1
lto = true
opt-level = 'z'

[workspace.metadata.cargo-all-features]
skip_feature_sets = [
  [
    "csr",
    "ssr",
  ],
  [
    "csr",
    "hydrate",
  ],
  [
    "ssr",
    "hydrate",
  ],
  [
    "serde",
    "serde-lite",
  ],
  [
    "serde-lite",
    "miniserde",
  ],
  [
    "serde",
    "miniserde",
  ],
]<|MERGE_RESOLUTION|>--- conflicted
+++ resolved
@@ -3,11 +3,8 @@
   # core
   "leptos",
   "leptos_dom",
-<<<<<<< HEAD
-=======
   "leptos_core",
   "leptos_config",
->>>>>>> a68d276c
   "leptos_macro",
   "leptos_reactive",
   "leptos_server",
@@ -33,11 +30,6 @@
   "examples/todomvc",
   "examples/todo-app-sqlite",
   "examples/todo-app-sqlite-axum",
-<<<<<<< HEAD
-=======
-  "examples/todo-app-cbor",
-  "examples/view-tests",
->>>>>>> a68d276c
 
   # book
   "docs/book/project/ch02_getting_started",
