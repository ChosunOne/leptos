/// A type-erased `AnyAttribute`.
pub mod any_attribute;
/// Types for ARIA attributes.
pub mod aria;
/// Types for custom attributes.
pub mod custom;
/// Traits to define global attribute methods on all HTML elements.
pub mod global;
mod group;
mod key;
mod value;
<<<<<<< HEAD

use crate::{
    renderer::Renderer,
    view::{Position, ToTemplate},
};
pub use group::*;
=======
use crate::view::{Position, ToTemplate};
>>>>>>> 699c54e1
pub use key::*;
use std::{fmt::Debug, future::Future};
pub use value::*;

/// Defines an attribute: anything that can modify an element.
pub trait Attribute: NextAttribute + Send {
    /// The minimum length of this attribute in HTML.
    const MIN_LENGTH: usize;

    /// The state that should be retained between building and rebuilding.
    type State;
    /// The type once all async data have loaded.
    type AsyncOutput: Attribute;
    /// An equivalent to this attribute that can be cloned to be shared across elements.
    type Cloneable: Attribute + Clone;
    /// An equivalent to this attribute that can be cloned to be shared across elements, and
    /// captures no references shorter than `'static`.
    type CloneableOwned: Attribute + Clone + 'static;

    /// An approximation of the actual length of this attribute in HTML.
    fn html_len(&self) -> usize;

    /// Renders the attribute to HTML.
    ///
    /// This separates a general buffer for attribute values from the `class` and `style`
    /// attributes, so that multiple classes or styles can be combined, and also allows for an
    /// `inner_html` attribute that sets the child HTML instead of an attribute.
    fn to_html(
        self,
        buf: &mut String,
        class: &mut String,
        style: &mut String,
        inner_html: &mut String,
    );

    /// Adds interactivity as necessary, given DOM nodes that were created from HTML that has
    /// either been rendered on the server, or cloned for a `<template>`.
    fn hydrate<const FROM_SERVER: bool>(
        self,
        el: &crate::renderer::types::Element,
    ) -> Self::State;

    /// Adds this attribute to the element during client-side rendering.
    fn build(self, el: &crate::renderer::types::Element) -> Self::State;

    /// Applies a new value for the attribute.
    fn rebuild(self, state: &mut Self::State);

    /// Converts this attribute into an equivalent that can be cloned.
    fn into_cloneable(self) -> Self::Cloneable;

    /// Converts this attributes into an equivalent that can be cloned and is `'static`.
    fn into_cloneable_owned(self) -> Self::CloneableOwned;

    /// “Runs” the attribute without other side effects. For primitive types, this is a no-op. For
    /// reactive types, this can be used to gather data about reactivity or about asynchronous data
    /// that needs to be loaded.
    fn dry_resolve(&mut self);

    /// “Resolves” this into a type that is not waiting for any asynchronous data.
    fn resolve(self) -> impl Future<Output = Self::AsyncOutput> + Send;
}

/// Adds another attribute to this one, returning a new attribute.
///
/// This is typically achieved by creating or extending a tuple of attributes.
pub trait NextAttribute {
    /// The type of the new, combined attribute.
    type Output<NewAttr: Attribute>: Attribute;

    /// Adds a new attribute.
    fn add_any_attr<NewAttr: Attribute>(
        self,
        new_attr: NewAttr,
    ) -> Self::Output<NewAttr>;
}

impl Attribute for () {
    const MIN_LENGTH: usize = 0;

    type State = ();
    type AsyncOutput = ();
    type Cloneable = ();
    type CloneableOwned = ();

    fn html_len(&self) -> usize {
        0
    }

    fn to_html(
        self,
        _buf: &mut String,
        _class: &mut String,
        _style: &mut String,
        _inner_html: &mut String,
    ) {
    }

    fn hydrate<const FROM_SERVER: bool>(
        self,
        _el: &crate::renderer::types::Element,
    ) -> Self::State {
    }

    fn build(self, _el: &crate::renderer::types::Element) -> Self::State {}

    fn rebuild(self, _state: &mut Self::State) {}

    fn into_cloneable(self) -> Self::Cloneable {
        self
    }

    fn into_cloneable_owned(self) -> Self::Cloneable {
        self
    }

    fn dry_resolve(&mut self) {}

    async fn resolve(self) -> Self::AsyncOutput {}
}

impl NextAttribute for () {
    type Output<NewAttr: Attribute> = (NewAttr,);

    fn add_any_attr<NewAttr: Attribute>(
        self,
        new_attr: NewAttr,
    ) -> Self::Output<NewAttr> {
        (new_attr,)
    }
}

/// An attribute with a key and value.
#[derive(Debug)]
pub struct Attr<K, V>(pub K, pub V)
where
    K: AttributeKey,
    V: AttributeValue;

impl<K, V> Clone for Attr<K, V>
where
    K: AttributeKey,
    V: AttributeValue + Clone,
{
    fn clone(&self) -> Self {
        Self(self.0.clone(), self.1.clone())
    }
}

impl<K, V> ToTemplate for Attr<K, V>
where
    K: AttributeKey,
    V: AttributeValue,
{
    fn to_template(
        buf: &mut String,
        _class: &mut String,
        _style: &mut String,
        _inner_html: &mut String,
        _position: &mut Position,
    ) {
        V::to_template(K::KEY, buf);
    }
}

impl<K, V> Attribute for Attr<K, V>
where
    K: AttributeKey + Send,
    V: AttributeValue + Send,
{
    const MIN_LENGTH: usize = 0;

    type State = V::State;
    type AsyncOutput = Attr<K, V::AsyncOutput>;
    type Cloneable = Attr<K, V::Cloneable>;
    type CloneableOwned = Attr<K, V::CloneableOwned>;

    fn html_len(&self) -> usize {
        K::KEY.len() + 3 + self.1.html_len()
    }

    fn to_html(
        self,
        buf: &mut String,
        _class: &mut String,
        _style: &mut String,
        _inner_html: &mut String,
    ) {
        self.1.to_html(K::KEY, buf);
    }

    fn hydrate<const FROM_SERVER: bool>(
        self,
        el: &crate::renderer::types::Element,
    ) -> Self::State {
        self.1.hydrate::<FROM_SERVER>(K::KEY, el)
    }

    fn build(self, el: &crate::renderer::types::Element) -> Self::State {
        V::build(self.1, el, K::KEY)
    }

    fn rebuild(self, state: &mut Self::State) {
        V::rebuild(self.1, K::KEY, state);
    }

    fn into_cloneable(self) -> Self::Cloneable {
        Attr(self.0, self.1.into_cloneable())
    }

    fn into_cloneable_owned(self) -> Self::CloneableOwned {
        Attr(self.0, self.1.into_cloneable_owned())
    }

    fn dry_resolve(&mut self) {
        self.1.dry_resolve();
    }

    async fn resolve(self) -> Self::AsyncOutput {
        Attr(self.0, self.1.resolve().await)
    }
}

impl<K, V> NextAttribute for Attr<K, V>
where
    K: AttributeKey,
    V: AttributeValue,
{
    type Output<NewAttr: Attribute> = (Self, NewAttr);

    fn add_any_attr<NewAttr: Attribute>(
        self,
        new_attr: NewAttr,
    ) -> Self::Output<NewAttr> {
        (self, new_attr)
    }
}

macro_rules! impl_attr_for_tuples {
	($first:ident, $($ty:ident),* $(,)?) => {
		impl<$first, $($ty),*> Attribute for ($first, $($ty,)*)
		where
			$first: Attribute,
			$($ty: Attribute),*,

		{
            const MIN_LENGTH: usize = $first::MIN_LENGTH $(+ $ty::MIN_LENGTH)*;

			type AsyncOutput = ($first::AsyncOutput, $($ty::AsyncOutput,)*);
			type State = ($first::State, $($ty::State,)*);
            type Cloneable = ($first::Cloneable, $($ty::Cloneable,)*);
            type CloneableOwned = ($first::CloneableOwned, $($ty::CloneableOwned,)*);

            fn html_len(&self) -> usize {
                #[allow(non_snake_case)]
                let ($first, $($ty,)*) = self;
                $first.html_len() $(+ $ty.html_len())*
            }

			fn to_html(self, buf: &mut String, class: &mut String, style: &mut String, inner_html: &mut String,) {
                #[allow(non_snake_case)]
					let ($first, $($ty,)* ) = self;
					$first.to_html(buf, class, style, inner_html);
					$($ty.to_html(buf, class, style, inner_html));*
			}

			fn hydrate<const FROM_SERVER: bool>(self, el: &crate::renderer::types::Element) -> Self::State {
                #[allow(non_snake_case)]
					let ($first, $($ty,)* ) = self;
					(
						$first.hydrate::<FROM_SERVER>(el),
						$($ty.hydrate::<FROM_SERVER>(el)),*
					)
			}

            fn build(self, el: &crate::renderer::types::Element) -> Self::State {
                #[allow(non_snake_case)]
					let ($first, $($ty,)*) = self;
                    (
                        $first.build(el),
                        $($ty.build(el)),*
                    )
			}

			fn rebuild(self, state: &mut Self::State) {
                paste::paste! {
					let ([<$first:lower>], $([<$ty:lower>],)*) = self;
					let ([<view_ $first:lower>], $([<view_ $ty:lower>],)*) = state;
					[<$first:lower>].rebuild([<view_ $first:lower>]);
					$([<$ty:lower>].rebuild([<view_ $ty:lower>]));*
				}
			}

            fn into_cloneable(self) -> Self::Cloneable {
                #[allow(non_snake_case)]
                let ($first, $($ty,)*) = self;
                (
                    $first.into_cloneable(),
                    $($ty.into_cloneable()),*
                )
            }

            fn into_cloneable_owned(self) -> Self::CloneableOwned {
                #[allow(non_snake_case)]
                let ($first, $($ty,)*) = self;
                (
                    $first.into_cloneable_owned(),
                    $($ty.into_cloneable_owned()),*
                )
            }

            fn dry_resolve(&mut self) {
                #[allow(non_snake_case)]
                let ($first, $($ty,)*) = self;
                $first.dry_resolve();
                $($ty.dry_resolve());*
            }

            async fn resolve(self) -> Self::AsyncOutput {
                #[allow(non_snake_case)]
                let ($first, $($ty,)*) = self;
                futures::join!(
                    $first.resolve(),
                    $($ty.resolve()),*
                )
            }
        }

		impl<$first, $($ty),*> NextAttribute for ($first, $($ty,)*)
		where
			$first: Attribute,
			$($ty: Attribute),*,

        {
            type Output<NewAttr: Attribute> = ($first, $($ty,)* NewAttr);

            fn add_any_attr<NewAttr: Attribute>(
                self,
                new_attr: NewAttr,
            ) -> Self::Output<NewAttr> {
                #[allow(non_snake_case)]
                let ($first, $($ty,)*) = self;
                ($first, $($ty,)* new_attr)
            }
		}
	};
}

macro_rules! impl_attr_for_tuples_truncate_additional {
	($first:ident, $($ty:ident),* $(,)?) => {
		impl<$first, $($ty),*> Attribute for ($first, $($ty,)*)
		where
			$first: Attribute,
			$($ty: Attribute),*,

		{
            const MIN_LENGTH: usize = $first::MIN_LENGTH $(+ $ty::MIN_LENGTH)*;

			type AsyncOutput = ($first::AsyncOutput, $($ty::AsyncOutput,)*);
			type State = ($first::State, $($ty::State,)*);
            type Cloneable = ($first::Cloneable, $($ty::Cloneable,)*);
            type CloneableOwned = ($first::CloneableOwned, $($ty::CloneableOwned,)*);

            fn html_len(&self) -> usize {
                #[allow(non_snake_case)]
                let ($first, $($ty,)*) = self;
                $first.html_len() $(+ $ty.html_len())*
            }

			fn to_html(self, buf: &mut String, class: &mut String, style: &mut String, inner_html: &mut String,) {
                #[allow(non_snake_case)]
                let ($first, $($ty,)* ) = self;
                $first.to_html(buf, class, style, inner_html);
                $($ty.to_html(buf, class, style, inner_html));*
			}

			fn hydrate<const FROM_SERVER: bool>(self, el: &crate::renderer::types::Element) -> Self::State {
                #[allow(non_snake_case)]
                let ($first, $($ty,)* ) = self;
                (
                    $first.hydrate::<FROM_SERVER>(el),
                    $($ty.hydrate::<FROM_SERVER>(el)),*
                )
			}

            fn build(self, el: &crate::renderer::types::Element) -> Self::State {
                #[allow(non_snake_case)]
                let ($first, $($ty,)*) = self;
                (
                    $first.build(el),
                    $($ty.build(el)),*
                )
			}

			fn rebuild(self, state: &mut Self::State) {
				paste::paste! {
					let ([<$first:lower>], $([<$ty:lower>],)*) = self;
					let ([<view_ $first:lower>], $([<view_ $ty:lower>],)*) = state;
					[<$first:lower>].rebuild([<view_ $first:lower>]);
					$([<$ty:lower>].rebuild([<view_ $ty:lower>]));*
				}
			}

            fn into_cloneable(self) -> Self::Cloneable {
                #[allow(non_snake_case)]
                let ($first, $($ty,)*) = self;
                (
                    $first.into_cloneable(),
                    $($ty.into_cloneable()),*
                )
            }

            fn into_cloneable_owned(self) -> Self::CloneableOwned {
                #[allow(non_snake_case)]
                let ($first, $($ty,)*) = self;
                (
                    $first.into_cloneable_owned(),
                    $($ty.into_cloneable_owned()),*
                )
            }

            fn dry_resolve(&mut self) {
                #[allow(non_snake_case)]
                let ($first, $($ty,)*) = self;
                $first.dry_resolve();
                $($ty.dry_resolve());*
            }

            async fn resolve(self) -> Self::AsyncOutput {
                #[allow(non_snake_case)]
                let ($first, $($ty,)*) = self;
                futures::join!(
                    $first.resolve(),
                    $($ty.resolve()),*
                )
            }
        }

		impl<$first, $($ty),*> NextAttribute for ($first, $($ty,)*)
		where
			$first: Attribute,
			$($ty: Attribute),*,

        {
            type Output<NewAttr: Attribute> = ($first, $($ty,)*);

            fn add_any_attr<NewAttr: Attribute>(
                self,
                _new_attr: NewAttr,
            ) -> Self::Output<NewAttr> {
                todo!("adding more than 26 attributes is not supported");
                //($first, $($ty,)*)
            }
		}
	};
}

impl<A> Attribute for (A,)
where
    A: Attribute,
{
    const MIN_LENGTH: usize = A::MIN_LENGTH;

    type AsyncOutput = (A::AsyncOutput,);
    type State = A::State;
    type Cloneable = (A::Cloneable,);
    type CloneableOwned = (A::CloneableOwned,);

    fn html_len(&self) -> usize {
        self.0.html_len()
    }

    fn to_html(
        self,
        buf: &mut String,
        class: &mut String,
        style: &mut String,
        inner_html: &mut String,
    ) {
        self.0.to_html(buf, class, style, inner_html);
    }

    fn hydrate<const FROM_SERVER: bool>(
        self,
        el: &crate::renderer::types::Element,
    ) -> Self::State {
        self.0.hydrate::<FROM_SERVER>(el)
    }

    fn build(self, el: &crate::renderer::types::Element) -> Self::State {
        self.0.build(el)
    }

    fn rebuild(self, state: &mut Self::State) {
        self.0.rebuild(state);
    }

    fn into_cloneable(self) -> Self::Cloneable {
        (self.0.into_cloneable(),)
    }

    fn into_cloneable_owned(self) -> Self::CloneableOwned {
        (self.0.into_cloneable_owned(),)
    }

    fn dry_resolve(&mut self) {
        self.0.dry_resolve();
    }

    async fn resolve(self) -> Self::AsyncOutput {
        (self.0.resolve().await,)
    }
}

impl<A> NextAttribute for (A,)
where
    A: Attribute,
{
    type Output<NewAttr: Attribute> = (A, NewAttr);

    fn add_any_attr<NewAttr: Attribute>(
        self,
        new_attr: NewAttr,
    ) -> Self::Output<NewAttr> {
        (self.0, new_attr)
    }
}

impl_attr_for_tuples!(A, B);
impl_attr_for_tuples!(A, B, C);
impl_attr_for_tuples!(A, B, C, D);
impl_attr_for_tuples!(A, B, C, D, E);
impl_attr_for_tuples!(A, B, C, D, E, F);
impl_attr_for_tuples!(A, B, C, D, E, F, G);
impl_attr_for_tuples!(A, B, C, D, E, F, G, H);
impl_attr_for_tuples!(A, B, C, D, E, F, G, H, I);
impl_attr_for_tuples!(A, B, C, D, E, F, G, H, I, J);
impl_attr_for_tuples!(A, B, C, D, E, F, G, H, I, J, K);
impl_attr_for_tuples!(A, B, C, D, E, F, G, H, I, J, K, L);
impl_attr_for_tuples!(A, B, C, D, E, F, G, H, I, J, K, L, M);
impl_attr_for_tuples!(A, B, C, D, E, F, G, H, I, J, K, L, M, N);
impl_attr_for_tuples!(A, B, C, D, E, F, G, H, I, J, K, L, M, N, O);
impl_attr_for_tuples!(A, B, C, D, E, F, G, H, I, J, K, L, M, N, O, P);
impl_attr_for_tuples!(A, B, C, D, E, F, G, H, I, J, K, L, M, N, O, P, Q);
impl_attr_for_tuples!(A, B, C, D, E, F, G, H, I, J, K, L, M, N, O, P, Q, R);
impl_attr_for_tuples!(A, B, C, D, E, F, G, H, I, J, K, L, M, N, O, P, Q, R, S);
impl_attr_for_tuples!(
    A, B, C, D, E, F, G, H, I, J, K, L, M, N, O, P, Q, R, S, T
);
impl_attr_for_tuples!(
    A, B, C, D, E, F, G, H, I, J, K, L, M, N, O, P, Q, R, S, T, U
);
impl_attr_for_tuples!(
    A, B, C, D, E, F, G, H, I, J, K, L, M, N, O, P, Q, R, S, T, U, V
);
impl_attr_for_tuples!(
    A, B, C, D, E, F, G, H, I, J, K, L, M, N, O, P, Q, R, S, T, U, V, W
);
impl_attr_for_tuples!(
    A, B, C, D, E, F, G, H, I, J, K, L, M, N, O, P, Q, R, S, T, U, V, W, X
);
impl_attr_for_tuples!(
    A, B, C, D, E, F, G, H, I, J, K, L, M, N, O, P, Q, R, S, T, U, V, W, X, Y
);
impl_attr_for_tuples_truncate_additional!(
    A, B, C, D, E, F, G, H, I, J, K, L, M, N, O, P, Q, R, S, T, U, V, W, X, Y,
    Z
);<|MERGE_RESOLUTION|>--- conflicted
+++ resolved
@@ -9,16 +9,9 @@
 mod group;
 mod key;
 mod value;
-<<<<<<< HEAD
-
-use crate::{
-    renderer::Renderer,
-    view::{Position, ToTemplate},
-};
+
+use crate::view::{Position, ToTemplate};
 pub use group::*;
-=======
-use crate::view::{Position, ToTemplate};
->>>>>>> 699c54e1
 pub use key::*;
 use std::{fmt::Debug, future::Future};
 pub use value::*;
